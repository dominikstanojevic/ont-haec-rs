--- conflicted
+++ resolved
@@ -12,8 +12,6 @@
     include!(concat!(env!("OUT_DIR"), "/bindings_wfa.rs"));
 }
 
-<<<<<<< HEAD
-=======
 pub struct WFAAlignerBuilder {
     attributes: wfa::wavefront_aligner_attr_t,
 }
@@ -29,22 +27,22 @@
 
     pub fn set_distance_metric(&mut self, metric: WFADistanceMetric) {
         match metric {
-            WFADistanceMetric::INDEL => {
+            WFADistanceMetric::Indel => {
                 self.attributes.distance_metric = wfa::distance_metric_t_indel;
             }
-            WFADistanceMetric::EDIT => {
+            WFADistanceMetric::Edit => {
                 self.attributes.distance_metric = wfa::distance_metric_t_edit;
             }
-            WFADistanceMetric::GAP_LINEAR => {
+            WFADistanceMetric::GapLinear => {
                 self.attributes.distance_metric = wfa::distance_metric_t_gap_linear;
             }
-            WFADistanceMetric::GAP_AFFINE {
+            WFADistanceMetric::GapAffine {
                 match_,
                 mismatch,
                 gap_opening,
                 gap_extension,
             }
-            | WFADistanceMetric::GAP_AFFINE2P {
+            | WFADistanceMetric::GapAffine2p {
                 match_,
                 mismatch,
                 gap_opening,
@@ -96,16 +94,16 @@
 }
 
 pub enum WFADistanceMetric {
-    INDEL,
-    EDIT,
-    GAP_LINEAR,
-    GAP_AFFINE {
+    Indel,
+    Edit,
+    GapLinear,
+    GapAffine {
         match_: i32,
         mismatch: i32,
         gap_opening: i32,
         gap_extension: i32,
     },
-    GAP_AFFINE2P {
+    GapAffine2p {
         match_: i32,
         mismatch: i32,
         gap_opening: i32,
@@ -137,7 +135,6 @@
     LOW = wfa::wavefront_memory_t_wavefront_memory_low,
     ULTRALOW = wfa::wavefront_memory_t_wavefront_memory_ultralow,
 }
->>>>>>> b659ba6e
 pub struct WFAAligner {
     aligner: *mut wfa::_wavefront_aligner_t,
 }
@@ -203,16 +200,14 @@
 
 #[cfg(test)]
 mod tests {
-    use crate::aligners::CigarOp;
-
-    use super::WFAAligner;
+    use crate::aligners::{wfa::WFAAlignerBuilder, CigarOp};
 
     #[test]
     fn test_aligner() {
         let query = "AACGTTAGAT";
         let target = "TTAGAT";
 
-        let aligner = WFAAligner::new();
+        let aligner = WFAAlignerBuilder::new().build();
         let cigar = aligner.align(query, target).unwrap();
 
         assert_eq!(cigar, [CigarOp::INSERTION(4), CigarOp::MATCH(6)]);
@@ -223,7 +218,7 @@
         let query = "AACGTTAGAT";
         let target = "TTAGTTGAT";
 
-        let aligner = WFAAligner::new();
+        let aligner = WFAAlignerBuilder::new().build();
         let cigar = aligner.align(query, target).unwrap();
 
         assert_eq!(
@@ -243,7 +238,7 @@
         let query = "AATTAGATTCACACCCTTTTTTTTT";
         let target = "GGGGCCCGGGG";
 
-        let aligner = WFAAligner::new();
+        let aligner = WFAAlignerBuilder::new().build();
         let cigar = aligner.align(query, target).unwrap();
 
         assert_eq!(
