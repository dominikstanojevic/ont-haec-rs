use std::borrow::Cow;
use std::collections::HashMap;
use std::iter::Peekable;

use ordered_float::OrderedFloat;
use rayon::prelude::{IntoParallelRefMutIterator, ParallelIterator};

use crate::aligners::CigarOp;
use crate::haec_io::HAECRecord;
use crate::overlaps::{Overlap, Strand};

// const WINDOW_SIZE: u32 = 1024;
const WINDOW_SIZE: u32 = 5;

#[derive(Clone, Eq, PartialEq, Debug)]
struct OverlapWindow<'a> {
    overlap: &'a Overlap,
    qstart: u32,
    cigar_start_idx: usize,
    cigar_start_offset: u32,
    cigar_end_idx: usize,
    cigar_end_offset: u32,
}

impl<'a> OverlapWindow<'a> {
    fn new(
        overlap: &'a Overlap,
        qstart: u32,
        cigar_start_idx: usize,
        cigar_start_offset: u32,
        cigar_end_idx: usize,
        cigar_end_offset: u32,
    ) -> Self {
        OverlapWindow {
            overlap,
            qstart,
            cigar_start_idx,
            cigar_start_offset,
            cigar_end_idx,
            cigar_end_offset,
        }
    }
}

struct WindowingState<'a> {
    windows: Vec<Vec<OverlapWindow<'a>>>,
    max_ins: Vec<u16>,
}

impl<'a> WindowingState<'a> {
    fn new(seq_len: usize) -> Self {
        let n_windows = (seq_len + WINDOW_SIZE as usize - 1) / WINDOW_SIZE as usize;
        let windows = vec![Vec::new(); n_windows];
        let max_ins = vec![0; seq_len];

        WindowingState { windows, max_ins }
    }
}

fn get_reads_to_overlaps(overlaps: &[Overlap]) -> HashMap<u32, Vec<&Overlap>> {
    let mut read_to_overlaps = HashMap::new();
    for overlap in overlaps {
        read_to_overlaps
            .entry(overlap.qid)
            .or_insert_with(Vec::new)
            .push(overlap);

        read_to_overlaps
            .entry(overlap.tid)
            .or_insert_with(Vec::new)
            .push(overlap);
    }

    read_to_overlaps
}

fn get_cigar_iterator(
    cigar: &[CigarOp],
    is_target: bool,
    strand: Strand,
) -> Box<dyn DoubleEndedIterator<Item = Cow<CigarOp>> + '_> {
    let iter = cigar.iter().map(move |c| {
        if is_target {
            Cow::Borrowed(c)
        } else {
            Cow::Owned(c.reverse())
        }
    });

    match strand {
<<<<<<< HEAD
        Strand::Reverse if !is_target => Box::new(iter.rev()),
        _ => Box::new(iter),
=======
        Strand::Reverse if !is_target =>  Box::new(iter.rev()),
        _ =>  Box::new(iter)
>>>>>>> c7e34cec
    }
}

fn extract_windows<'a, 'b, I>(
    state: &mut WindowingState<'a>,
    overlap: &'a Overlap,
    cigar_iter: &mut Peekable<I>,
    is_target: bool,
) where
    I: Iterator<Item = (usize, Cow<'b, CigarOp>)>,
{
    let first_window;
    let last_window;
    let mut tpos;
    let mut qpos = 0;
    let mut tlen: u32;

    // Read is the target -> tstart
    // Read is the query  -> qstart
    if is_target {
        first_window = (overlap.tstart + WINDOW_SIZE - 1) / WINDOW_SIZE;
        last_window = (overlap.tend - 1) / WINDOW_SIZE; // semi-closed interval
        tpos = overlap.tstart;
        tlen = overlap.tlen;
    } else {
        first_window = (overlap.qstart + WINDOW_SIZE - 1) / WINDOW_SIZE;
        last_window = overlap.qend / WINDOW_SIZE; // semi-closed interval
        tpos = overlap.qstart;
        tlen = overlap.qlen;
    }

    let mut qstart = None;
    let mut cigar_start_idx = None;
    let mut cigar_start_offset = None;
    if tpos % WINDOW_SIZE == 0 {
        qstart = Some(0);
        cigar_start_idx = Some(0);
        cigar_start_offset = Some(0);
    }

    while let Some((cigar_idx, op)) = cigar_iter.next() {
        match op.as_ref() {
            CigarOp::Match(l) => {
                println!("Match {}", l);
            }
            CigarOp::Mismatch(l) => {
                println!("Mismatch {}", l);
            }
            CigarOp::Deletion(l) => {
                println!("Deletion {}", l);
            }
            CigarOp::Insertion(l) =>{
                println!("Insertion {}", l);
            }
            
        }
        let (tnew, qnew) = match op.as_ref() {
            CigarOp::Match(l) | CigarOp::Mismatch(l) => (tpos + *l, qpos + *l),
            CigarOp::Deletion(l) => (tpos + *l, qpos),
            CigarOp::Insertion(l) => {
                let prev_op_win = (tpos - 1) / WINDOW_SIZE;
                if first_window <= prev_op_win && prev_op_win < last_window {
                    state.max_ins[(tpos - 1) as usize] =
                        state.max_ins[(tpos - 1) as usize].max(*l as u16);
                }
                qpos += *l;
                continue;
            }
        };

        let current_w = tpos / WINDOW_SIZE;
        let new_w = tnew / WINDOW_SIZE;
        let diff_w = new_w - current_w; // Can span more than one window

        if diff_w == 0 {
            // Still in the same window - continue with looping
            tpos = tnew;
            qpos = qnew;
            continue;
        }

        // Handle first diff_w - 1 windows
        for i in 1..diff_w {
            let offset = (current_w + i) * WINDOW_SIZE - tpos;

            // If there was full window -> emit it, else label start
            if cigar_start_idx.is_some() {
                state.windows[(current_w + i) as usize - 1].push(OverlapWindow::new(
                    overlap,
                    qstart.unwrap(),
                    cigar_start_idx.unwrap(),
                    cigar_start_offset.unwrap(),
                    cigar_idx,
                    offset,
                ));
                //handle qpos
                if let CigarOp::Match(_) | CigarOp::Mismatch(_) = op.as_ref() {
                    qstart.replace(qpos + offset);
                }

                cigar_start_idx.replace(cigar_idx);
                cigar_start_offset.replace(offset);
            } else {
                qstart = Some(qpos + offset);
                cigar_start_idx = Some(cigar_idx);
                cigar_start_offset = Some(offset)
            }
        }

        // Handle the last one
        let offset = new_w * WINDOW_SIZE - tpos;

        let mut qend = if let CigarOp::Match(_) | CigarOp::Mismatch(_) = op.as_ref() {
            qpos + offset
        } else {
            qpos
        };

        let cigar_end_idx;
        let cigar_end_offset;
        if tnew == new_w * WINDOW_SIZE {
            if let Some(CigarOp::Insertion(l)) = cigar_iter.peek().map(|(_, op)| op.as_ref()) {
                qend += *l;
                cigar_end_idx = cigar_idx + 2;
            } else {
                cigar_end_idx = cigar_idx + 1;
            }

            cigar_end_offset = 0; // Beginning of the new op
        } else {
            cigar_end_idx = cigar_idx;
            cigar_end_offset = offset;
        }

        if cigar_start_idx.is_some() {
            state.windows[new_w as usize - 1].push(OverlapWindow::new(
                overlap,
                qstart.unwrap(),
                cigar_start_idx.unwrap(),
                cigar_start_offset.unwrap(),
                cigar_end_idx,
                cigar_end_offset,
            ));
            qstart.replace(qend);
            cigar_start_idx.replace(cigar_end_idx);
            cigar_start_offset.replace(cigar_end_offset);
        } else {
            qstart = Some(qend);
            cigar_start_idx = Some(cigar_end_idx);
            cigar_start_offset = Some(cigar_end_offset);
        }

        tpos = tnew;
        qpos = qnew;
    }

    if tpos == tlen && tlen % WINDOW_SIZE != 0{
        state.windows[last_window as usize].push(OverlapWindow::new(
            overlap,
            qstart.unwrap(),
            cigar_start_idx.unwrap(),
            cigar_start_offset.unwrap(),
            overlap.cigar.as_ref().unwrap().len(),
            0,
        ))
    }
}

fn get_features_for_window(
    tstart: usize,
    overlaps: &mut [OverlapWindow],
    max_ins: &[u16],
    tid: u32,
    //reads: &[HAECRecord],
) -> Vec<u32> {
    overlaps.sort_by_key(|ow| OrderedFloat(-ow.overlap.accuracy.unwrap()));

    let mut all_max = Vec::new();
    for ow in overlaps.iter().take(30) {
        let mut cigar = get_cigar_iterator(
            ow.overlap.cigar.as_ref().unwrap(),
            ow.overlap.tid == tid,
            ow.overlap.strand,
        );

        for _ in 0..ow.cigar_start_idx {
            cigar.next();
        }

        let m = cigar
            .take(ow.cigar_end_idx - ow.cigar_start_idx)
            .filter_map(|c| match c.as_ref() {
                CigarOp::Insertion(l) => Some(*l),
                _ => None,
            })
            .max()
            .unwrap_or(0);

        all_max.push(m);
    }

    all_max
}

fn generate_features_for_read(
    read: &HAECRecord,
    tid: u32,
    overlaps: &[&Overlap],
    reads: &[HAECRecord],
) {
    // Get overlaps for windows
    let mut state = WindowingState::new(read.seq.len());

    for overlap in overlaps {
        let mut cigar_iter = get_cigar_iterator(
            overlap.cigar.as_ref().unwrap(),
            overlap.tid == tid,
            overlap.strand,
        )
        .enumerate()
        .peekable();

        // Move to first full window
        extract_windows(&mut state, &overlap, &mut cigar_iter, overlap.tid == tid);

        //state.windows.iter().for_each(|w|get)

        //todo!("Work on extracting features from windows")
    }

    let mut data = Vec::new();
    for i in (0..read.seq.len()).step_by(WINDOW_SIZE as usize) {
        let mut m = get_features_for_window(
            i,
            &mut state.windows[i / WINDOW_SIZE as usize],
            &state.max_ins,
            //&reads,
            tid,
        );
        data.append(&mut m);
    }

    let mean = data.iter().sum::<u32>() as f64 / data.len() as f64;
    let max = data.iter().max().unwrap();

    println!("Avg: {mean}, Max: {max}");
}

pub fn extract_features(reads: &[HAECRecord], overlaps: &[Overlap]) {
    let mut read_to_overlaps = get_reads_to_overlaps(overlaps);

    read_to_overlaps.par_iter_mut().for_each(|(rid, ovlps)| {
        generate_features_for_read(&reads[*rid as usize], *rid, ovlps, reads)
    });
}

#[cfg(test)]
mod tests {

    use std::borrow::Cow;

    use crate::{
        aligners::{
            wfa::{WFAAlignerBuilder, WFAAlignmentScope, WFAAlignmentSpan, WFADistanceMetric},
            CigarOp,
        },
        features::OverlapWindow,
        overlaps::{Overlap, Strand},
    };

    use super::{extract_windows, get_cigar_iterator, WindowingState};

    #[test]
    fn test_extract_windows1() {
        let query_seq = "AACTAAGTGTCGGTGGCTACTATATATCAGGTCCT";
        let target_seq = "AGCTAGTGTCAATGGCTACTTTTCAGGTCCT";
        let q_len = query_seq.len() as u32;
        let t_len = target_seq.len() as u32;

        let mut builder = WFAAlignerBuilder::new();
        builder.set_distance_metric(WFADistanceMetric::Edit);
        let aligner = builder.build();
        let cigar = aligner.align(query_seq, target_seq);
        let mut overlap = Overlap::new(0, q_len, 0, q_len, Strand::Forward, 1, t_len, 0, t_len);

        overlap.cigar = cigar;
        let mut cigar_iter =
            get_cigar_iterator(overlap.cigar.as_ref().unwrap(), true, Strand::Forward)
                .enumerate()
                .peekable();

        let mut state = WindowingState::new(target_seq.len());
        extract_windows(&mut state, &overlap, &mut cigar_iter, true);

        let mut expected_state = WindowingState::new(target_seq.len());
        expected_state.windows[0].push(OverlapWindow::new(&overlap, 0, 0, 0, 4, 0));
        expected_state.windows[1].push(OverlapWindow::new(&overlap, 6, 4, 0, 5, 0));
        expected_state.windows[2].push(OverlapWindow::new(&overlap, 11, 5, 0, 6, 3));
        expected_state.windows[3].push(OverlapWindow::new(&overlap, 16, 6, 3, 8, 0));
        expected_state.windows[4].push(OverlapWindow::new(&overlap, 22, 8, 0, 12, 3));
        expected_state.windows[5].push(OverlapWindow::new(&overlap, 29, 12, 3, 12, 8));
        expected_state.windows[6].push(OverlapWindow::new(&overlap, 34, 12, 8, 13, 0));

        for i in 0..state.windows.len() {
            assert_eq!(state.windows[i][0], expected_state.windows[i][0]);
        }
    }

    #[test]
    fn test_extract_windows2() {
        let query_seq = "AATTTTTTTTTTTTTTTTTTTTGCACC";
        let target_seq = "AAGCTTTTTTTTTTTTTTTTTTTTCGTCC";
        let q_len = query_seq.len() as u32;
        let t_len = target_seq.len() as u32;

        let mut builder = WFAAlignerBuilder::new();
        builder.set_distance_metric(WFADistanceMetric::GapAffine {
            match_: (0),
            mismatch: (6),
            gap_opening: (4),
            gap_extension: (2),
        });
        let aligner = builder.build();
        let cigar = aligner.align(query_seq, target_seq);

        let mut overlap = Overlap::new(0, q_len, 0, q_len, Strand::Forward, 1, t_len, 0, t_len);
        overlap.cigar = cigar;
        let mut cigar_iter =
            get_cigar_iterator(overlap.cigar.as_ref().unwrap(), true, Strand::Forward)
                .enumerate()
                .peekable();

        let mut state = WindowingState::new(target_seq.len());
        extract_windows(&mut state, &overlap, &mut cigar_iter, true);

        let mut expected_state = WindowingState::new(target_seq.len());
        expected_state.windows[0].push(OverlapWindow::new(&overlap, 0, 0, 0, 2, 1));
        expected_state.windows[1].push(OverlapWindow::new(&overlap, 3, 2, 1, 2, 6));
        expected_state.windows[2].push(OverlapWindow::new(&overlap, 8, 2, 6, 2, 11));
        expected_state.windows[3].push(OverlapWindow::new(&overlap, 13, 2, 11, 2, 16));
        expected_state.windows[4].push(OverlapWindow::new(&overlap, 18, 2, 16, 3, 1));
        expected_state.windows[5].push(OverlapWindow::new(&overlap, 23, 3, 1, 5, 0));

        for i in 0..state.windows.len() {
            assert_eq!(state.windows[i][0], expected_state.windows[i][0]);
        }
    }

    
    #[test]
    fn test_extract_windows3() {
        // long insertion
        let query_seq = "ATCGTTTTTTTTTTTTTTTTTTTTATCGAAAAAAAAAAAA"; // 40
        let target_seq = "ATCGATCGAAAAAAAAAAAA"; // 20
        let q_len = query_seq.len() as u32;
        let t_len = target_seq.len() as u32;

        let mut builder = WFAAlignerBuilder::new();
        builder.set_distance_metric(WFADistanceMetric::GapAffine {
            match_: (0),
            mismatch: (6),
            gap_opening: (4),
            gap_extension: (2),
        });
        let aligner = builder.build();
        let cigar = aligner.align(query_seq, target_seq);
        println!("{:?}", cigar);

        let mut overlap = Overlap::new(0, q_len, 0, q_len, Strand::Forward, 1, t_len, 0, t_len);
        overlap.cigar = cigar;
        let mut cigar_iter =
            get_cigar_iterator(overlap.cigar.as_ref().unwrap(), true, Strand::Forward)
                .enumerate()
                .peekable();

        let mut state = WindowingState::new(target_seq.len());
        extract_windows(&mut state, &overlap, &mut cigar_iter, true);

        let mut expected_state = WindowingState::new(target_seq.len());
        expected_state.windows[0].push(OverlapWindow::new(&overlap, 0, 0, 0, 2, 1));
        expected_state.windows[1].push(OverlapWindow::new(&overlap, 25, 2, 1, 2, 6));
        expected_state.windows[2].push(OverlapWindow::new(&overlap, 30, 2, 6, 2, 11));
        expected_state.windows[3].push(OverlapWindow::new(&overlap, 35, 2, 11, 3, 0));

        for i in 0..state.windows.len() {
            assert_eq!(state.windows[i][0], expected_state.windows[i][0]);
        }
    }

    #[test]
    fn test_extract_windows4() {
        // reverse
        let target_seq = "AGCTAGTGTCAATGGCTACTTTTCAGGTCCT";
        let query_seq = "AACTAAGTGTCGGTGGCTACTATATATCAGGTCCT";
        let q_len = query_seq.len() as u32;
        let t_len = target_seq.len() as u32;

        let mut builder = WFAAlignerBuilder::new();
        builder.set_distance_metric(WFADistanceMetric::GapAffine {
            match_: (0),
            mismatch: (6),
            gap_opening: (4),
            gap_extension: (2),
        });
        let aligner = builder.build();
        let cigar = aligner.align(query_seq, target_seq);
        println!("{:?}", cigar);

        let mut overlap = Overlap::new(0, q_len, 0, q_len, Strand::Reverse, 1, t_len, 0, t_len);
        overlap.cigar = cigar;
        let mut cigar_iter =
            get_cigar_iterator(overlap.cigar.as_ref().unwrap(), false, Strand::Reverse)
                .enumerate()
                .peekable();

        let mut state = WindowingState::new(target_seq.len());
        extract_windows(&mut state, &overlap, &mut cigar_iter, false);
        for s in state.windows.iter() {
            for window in s {
                println!(
                    "{} {} {} {} {}",
                    window.qstart,
                    window.cigar_start_idx,
                    window.cigar_start_offset,
                    window.cigar_end_idx,
                    window.cigar_end_offset
                );
            }
        }
        let mut expected_state = WindowingState::new(target_seq.len());
        expected_state.windows[0].push(OverlapWindow::new(&overlap, 0, 0, 0, 0, 5));
        expected_state.windows[1].push(OverlapWindow::new(&overlap, 5, 0, 5, 2, 0));
        expected_state.windows[2].push(OverlapWindow::new(&overlap, 10, 2, 0, 4, 1));
        expected_state.windows[3].push(OverlapWindow::new(&overlap, 12, 4, 1, 4, 6));
        expected_state.windows[4].push(OverlapWindow::new(&overlap, 17, 4, 6, 6, 1));
        expected_state.windows[5].push(OverlapWindow::new(&overlap, 22, 6, 1, 8, 0));
        expected_state.windows[6].push(OverlapWindow::new(&overlap, 26, 8, 0, 11, 0));
                
        for i in 0..state.windows.len() {
            assert_eq!(state.windows[i][0], expected_state.windows[i][0]);
        }
    }

}<|MERGE_RESOLUTION|>--- conflicted
+++ resolved
@@ -9,8 +9,8 @@
 use crate::haec_io::HAECRecord;
 use crate::overlaps::{Overlap, Strand};
 
-// const WINDOW_SIZE: u32 = 1024;
-const WINDOW_SIZE: u32 = 5;
+const WINDOW_SIZE: u32 = 2048;
+// const WINDOW_SIZE: u32 = 5;
 
 #[derive(Clone, Eq, PartialEq, Debug)]
 struct OverlapWindow<'a> {
@@ -88,13 +88,8 @@
     });
 
     match strand {
-<<<<<<< HEAD
         Strand::Reverse if !is_target => Box::new(iter.rev()),
         _ => Box::new(iter),
-=======
-        Strand::Reverse if !is_target =>  Box::new(iter.rev()),
-        _ =>  Box::new(iter)
->>>>>>> c7e34cec
     }
 }
 
@@ -110,7 +105,7 @@
     let last_window;
     let mut tpos;
     let mut qpos = 0;
-    let mut tlen: u32;
+    let tlen;
 
     // Read is the target -> tstart
     // Read is the query  -> qstart
@@ -136,30 +131,15 @@
     }
 
     while let Some((cigar_idx, op)) = cigar_iter.next() {
-        match op.as_ref() {
-            CigarOp::Match(l) => {
-                println!("Match {}", l);
-            }
-            CigarOp::Mismatch(l) => {
-                println!("Mismatch {}", l);
-            }
-            CigarOp::Deletion(l) => {
-                println!("Deletion {}", l);
-            }
-            CigarOp::Insertion(l) =>{
-                println!("Insertion {}", l);
-            }
-            
-        }
         let (tnew, qnew) = match op.as_ref() {
             CigarOp::Match(l) | CigarOp::Mismatch(l) => (tpos + *l, qpos + *l),
             CigarOp::Deletion(l) => (tpos + *l, qpos),
             CigarOp::Insertion(l) => {
-                let prev_op_win = (tpos - 1) / WINDOW_SIZE;
+                /*let prev_op_win = (tpos - 1) / WINDOW_SIZE;
                 if first_window <= prev_op_win && prev_op_win < last_window {
                     state.max_ins[(tpos - 1) as usize] =
                         state.max_ins[(tpos - 1) as usize].max(*l as u16);
-                }
+                }*/
                 qpos += *l;
                 continue;
             }
@@ -251,7 +231,7 @@
         qpos = qnew;
     }
 
-    if tpos == tlen && tlen % WINDOW_SIZE != 0{
+    if tpos == tlen && tlen % WINDOW_SIZE != 0 {
         state.windows[last_window as usize].push(OverlapWindow::new(
             overlap,
             qstart.unwrap(),
@@ -264,39 +244,54 @@
 }
 
 fn get_features_for_window(
-    tstart: usize,
+    window_length: usize,
     overlaps: &mut [OverlapWindow],
-    max_ins: &[u16],
     tid: u32,
     //reads: &[HAECRecord],
-) -> Vec<u32> {
+) {
     overlaps.sort_by_key(|ow| OrderedFloat(-ow.overlap.accuracy.unwrap()));
 
-    let mut all_max = Vec::new();
+    let mut max_ins = vec![0; window_length];
     for ow in overlaps.iter().take(30) {
+        let mut tpos = 0;
+
+        // Handle max ins
         let mut cigar = get_cigar_iterator(
             ow.overlap.cigar.as_ref().unwrap(),
             ow.overlap.tid == tid,
             ow.overlap.strand,
         );
 
+        // Handle start index and offset
         for _ in 0..ow.cigar_start_idx {
             cigar.next();
         }
 
-        let m = cigar
-            .take(ow.cigar_end_idx - ow.cigar_start_idx)
-            .filter_map(|c| match c.as_ref() {
-                CigarOp::Insertion(l) => Some(*l),
-                _ => None,
-            })
-            .max()
-            .unwrap_or(0);
-
-        all_max.push(m);
-    }
-
-    all_max
+        let cigar_len = ow.cigar_end_idx - ow.cigar_start_idx + 1;
+
+        cigar.take(cigar_len).enumerate().for_each(|(i, op)| {
+            let l = match op.as_ref() {
+                CigarOp::Match(l) | CigarOp::Mismatch(l) | CigarOp::Deletion(l) => *l as usize,
+                CigarOp::Insertion(l) => {
+                    max_ins[tpos - 1] = max_ins[tpos - 1].max(*l);
+                    return;
+                }
+            };
+
+            if cigar_len == 1 {
+                tpos += (ow.cigar_end_offset - ow.cigar_start_offset) as usize;
+            } else if i == 0 {
+                tpos += l - ow.cigar_start_offset as usize;
+            } else if i == cigar_len - 1 {
+                tpos += ow.cigar_end_offset as usize;
+            } else {
+                tpos += l;
+            }
+        });
+    }
+
+    let total = max_ins.into_iter().sum::<u32>() as usize + window_length;
+    println!("Total number of positions {total}");
 }
 
 fn generate_features_for_read(
@@ -325,22 +320,10 @@
         //todo!("Work on extracting features from windows")
     }
 
-    let mut data = Vec::new();
     for i in (0..read.seq.len()).step_by(WINDOW_SIZE as usize) {
-        let mut m = get_features_for_window(
-            i,
-            &mut state.windows[i / WINDOW_SIZE as usize],
-            &state.max_ins,
-            //&reads,
-            tid,
-        );
-        data.append(&mut m);
-    }
-
-    let mean = data.iter().sum::<u32>() as f64 / data.len() as f64;
-    let max = data.iter().max().unwrap();
-
-    println!("Avg: {mean}, Max: {max}");
+        let win_len = read.seq.len().min(i + WINDOW_SIZE as usize) - i;
+        get_features_for_window(win_len, &mut state.windows[i / WINDOW_SIZE as usize], tid);
+    }
 }
 
 pub fn extract_features(reads: &[HAECRecord], overlaps: &[Overlap]) {
@@ -443,7 +426,6 @@
         }
     }
 
-    
     #[test]
     fn test_extract_windows3() {
         // long insertion
@@ -532,10 +514,9 @@
         expected_state.windows[4].push(OverlapWindow::new(&overlap, 17, 4, 6, 6, 1));
         expected_state.windows[5].push(OverlapWindow::new(&overlap, 22, 6, 1, 8, 0));
         expected_state.windows[6].push(OverlapWindow::new(&overlap, 26, 8, 0, 11, 0));
-                
+
         for i in 0..state.windows.len() {
             assert_eq!(state.windows[i][0], expected_state.windows[i][0]);
         }
     }
-
 }